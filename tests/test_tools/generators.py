# Copyright 2021 NVIDIA Corporation
#
# Licensed under the Apache License, Version 2.0 (the "License");
# you may not use this file except in compliance with the License.
# You may obtain a copy of the License at
#
#     http://www.apache.org/licenses/LICENSE-2.0
#
# Unless required by applicable law or agreed to in writing, software
# distributed under the License is distributed on an "AS IS" BASIS,
# WITHOUT WARRANTIES OR CONDITIONS OF ANY KIND, either express or implied.
# See the License for the specific language governing permissions and
# limitations under the License.
#

from itertools import permutations, product

import numpy as np

from legate.core import LEGATE_MAX_DIM


def scalar_gen(lib, val):
    """
    Generates different kinds of scalar-like arrays that contain the given
    value.
    """
    # pure scalar values
    yield lib.array(val)
    # ()-shape arrays
    yield lib.full((), val)
    for ndim in range(1, LEGATE_MAX_DIM):  # off-by-one is by design
        # singleton arrays
        yield lib.full(ndim * (1,), val)
        # singleton slices of larger arrays
        yield lib.full(ndim * (5,), val)[ndim * (slice(1, 2),)]


def seq_array(lib, shape):
<<<<<<< HEAD
    arr = lib.full(shape, 0.5)
    size = np.prod(shape)
    if size > 1:
        arr[:] = lib.arange(size).reshape(shape) / size
=======
    """
    Constructs an array of the required shape, containing (in C order)
    sequential values uniformly spaced in the range (0,1].

    Such arrays should (hopefully) make good candidates for test inputs,
    because they:

    - are fast to construct
    - do not contain duplicate values
    - contain small values, unlikely to cause arithmetic blowup
    - don't require RNG to construct, which is awkward to use in a determinstic
      way in a distributed setting
    - don't contain zeros, which are more likely to cause arithmetic issues or
      produce degenerate outputs
    """
    arr = lib.full(shape, 0.5)
    size = np.prod(shape)
    if size > 1:
        # Don't return the reshaped array directly, instead use it to update
        # the contents of an existing array of the same shape, thus producing a
        # Store without transformations, that has been tiled in the natural way
        arr[:] = lib.arange(1, size + 1).reshape(shape) / size
>>>>>>> c7db98c3
    return arr


def broadcasts_to(lib, tgt_shape):
<<<<<<< HEAD
=======
    """
    Generates a collection of arrays that will broadcast to the given shape.
    """
>>>>>>> c7db98c3
    past_first = False
    for mask in product([True, False], repeat=len(tgt_shape)):
        if not past_first:
            past_first = True
            continue
        src_shape = tuple(
            d if keep else 1 for (d, keep) in zip(tgt_shape, mask)
        )
        yield seq_array(lib, src_shape)


def permutes_to(lib, tgt_shape):
<<<<<<< HEAD
=======
    """
    Generates all the possible ways that an array can be transposed to meet a
    given shape.

    All arrays returned will have the same shape, `tgt_shape`, but are the
    result of tranposing a base array of a different shape.
    """
>>>>>>> c7db98c3
    past_first = False
    for axes in permutations(range(len(tgt_shape))):
        if not past_first:
            past_first = True
            continue
        src_shape = [-1] * len(tgt_shape)
        for (i, j) in enumerate(axes):
            src_shape[j] = tgt_shape[i]
        src_shape = tuple(src_shape)
        yield seq_array(lib, src_shape).transpose(axes)<|MERGE_RESOLUTION|>--- conflicted
+++ resolved
@@ -37,12 +37,6 @@
 
 
 def seq_array(lib, shape):
-<<<<<<< HEAD
-    arr = lib.full(shape, 0.5)
-    size = np.prod(shape)
-    if size > 1:
-        arr[:] = lib.arange(size).reshape(shape) / size
-=======
     """
     Constructs an array of the required shape, containing (in C order)
     sequential values uniformly spaced in the range (0,1].
@@ -65,17 +59,13 @@
         # the contents of an existing array of the same shape, thus producing a
         # Store without transformations, that has been tiled in the natural way
         arr[:] = lib.arange(1, size + 1).reshape(shape) / size
->>>>>>> c7db98c3
     return arr
 
 
 def broadcasts_to(lib, tgt_shape):
-<<<<<<< HEAD
-=======
     """
     Generates a collection of arrays that will broadcast to the given shape.
     """
->>>>>>> c7db98c3
     past_first = False
     for mask in product([True, False], repeat=len(tgt_shape)):
         if not past_first:
@@ -88,8 +78,6 @@
 
 
 def permutes_to(lib, tgt_shape):
-<<<<<<< HEAD
-=======
     """
     Generates all the possible ways that an array can be transposed to meet a
     given shape.
@@ -97,7 +85,6 @@
     All arrays returned will have the same shape, `tgt_shape`, but are the
     result of tranposing a base array of a different shape.
     """
->>>>>>> c7db98c3
     past_first = False
     for axes in permutations(range(len(tgt_shape))):
         if not past_first:
